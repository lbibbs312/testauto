--- conflicted
+++ resolved
@@ -26,16 +26,11 @@
 def generate_context(prompt, relevant_memory, full_message_history, model):
     current_context = [
         create_chat_message(
-<<<<<<< HEAD
             "system", prompt),
         create_chat_message(
             "system", f"The current time and date is {time.strftime('%c')}"),
         create_chat_message(
-            "system", f"Permanent memory: {relevant_memory}")]
-=======
-            "system", prompt), create_chat_message(
             "system", f"This reminds you of these events from your past:\n{relevant_memory}\n\n")]
->>>>>>> 3923c195
 
     # Add messages from the full message history until we reach the token limit
     next_message_to_add_index = len(full_message_history) - 1
