"""This module contains the argument parsing logic for the script."""
import argparse

<<<<<<< HEAD
from colorama import Fore

=======
from colorama import Fore, Back, Style
>>>>>>> 9589334a
from autogpt import utils
from autogpt.config import Config
from autogpt.logs import logger
from autogpt.memory import get_supported_memory_backends

CFG = Config()


def parse_arguments() -> None:
    """Parses the arguments passed to the script

    Returns:
        None
    """
    CFG.set_debug_mode(False)
    CFG.set_continuous_mode(False)
    CFG.set_speak_mode(False)

    parser = argparse.ArgumentParser(description="Process arguments.")
    parser.add_argument(
        "--continuous", "-c", action="store_true", help="Enable Continuous Mode"
    )
    parser.add_argument(
        "--continuous-limit",
        "-l",
        type=int,
        dest="continuous_limit",
        help="Defines the number of times to run in continuous mode",
    )
    parser.add_argument("--speak", action="store_true", help="Enable Speak Mode")
    parser.add_argument("--debug", action="store_true", help="Enable Debug Mode")
    parser.add_argument(
        "--gpt3only", action="store_true", help="Enable GPT3.5 Only Mode"
    )
    parser.add_argument("--gpt4only", action="store_true", help="Enable GPT4 Only Mode")
    parser.add_argument(
        "--use-memory",
        "-m",
        dest="memory_type",
        help="Defines which Memory backend to use",
    )
    parser.add_argument(
        "--skip-reprompt",
        "-y",
        dest="skip_reprompt",
        action="store_true",
        help="Skips the re-prompting messages at the beginning of the script",
    )
    parser.add_argument(
        "--use-browser",
        "-b",
        dest="browser_name",
        help="Specifies which web-browser to use when using selenium to scrape the web.",
    )
    parser.add_argument(
        "--ai-settings",
        "-C",
        dest="ai_settings_file",
        help="Specifies which ai_settings.yaml file to use, will also automatically"
        " skip the re-prompt.",
    )
    parser.add_argument(
        '--allow-downloads',
        action='store_true',
        dest='allow_downloads',
        help='Dangerous: Allows Auto-GPT to download files natively.'
    )
    args = parser.parse_args()

    if args.debug:
        logger.typewriter_log("Debug Mode: ", Fore.GREEN, "ENABLED")
        CFG.set_debug_mode(True)

    if args.continuous:
        logger.typewriter_log("Continuous Mode: ", Fore.RED, "ENABLED")
        logger.typewriter_log(
            "WARNING: ",
            Fore.RED,
            "Continuous mode is not recommended. It is potentially dangerous and may"
            " cause your AI to run forever or carry out actions you would not usually"
            " authorise. Use at your own risk.",
        )
        CFG.set_continuous_mode(True)

        if args.continuous_limit:
            logger.typewriter_log(
                "Continuous Limit: ", Fore.GREEN, f"{args.continuous_limit}"
            )
            CFG.set_continuous_limit(args.continuous_limit)

    # Check if continuous limit is used without continuous mode
    if args.continuous_limit and not args.continuous:
        parser.error("--continuous-limit can only be used with --continuous")

    if args.speak:
        logger.typewriter_log("Speak Mode: ", Fore.GREEN, "ENABLED")
        CFG.set_speak_mode(True)

    if args.gpt3only:
        logger.typewriter_log("GPT3.5 Only Mode: ", Fore.GREEN, "ENABLED")
        CFG.set_smart_llm_model(CFG.fast_llm_model)

    if args.gpt4only:
        logger.typewriter_log("GPT4 Only Mode: ", Fore.GREEN, "ENABLED")
        CFG.set_fast_llm_model(CFG.smart_llm_model)

    if args.memory_type:
        supported_memory = get_supported_memory_backends()
        chosen = args.memory_type
        if chosen not in supported_memory:
            logger.typewriter_log(
                "ONLY THE FOLLOWING MEMORY BACKENDS ARE SUPPORTED: ",
                Fore.RED,
                f"{supported_memory}",
            )
            logger.typewriter_log("Defaulting to: ", Fore.YELLOW, CFG.memory_backend)
        else:
            CFG.memory_backend = chosen

    if args.skip_reprompt:
        logger.typewriter_log("Skip Re-prompt: ", Fore.GREEN, "ENABLED")
        CFG.skip_reprompt = True

    if args.ai_settings_file:
        file = args.ai_settings_file

        # Validate file
        (validated, message) = utils.validate_yaml_file(file)
        if not validated:
            logger.typewriter_log("FAILED FILE VALIDATION", Fore.RED, message)
            logger.double_check()
            exit(1)

        logger.typewriter_log("Using AI Settings File:", Fore.GREEN, file)
        CFG.ai_settings_file = file
        CFG.skip_reprompt = True

    if args.allow_downloads:
        logger.typewriter_log("Native Downloading:", Fore.GREEN, "ENABLED")
        logger.typewriter_log("WARNING: ", Fore.YELLOW,
                              f"{Back.LIGHTYELLOW_EX}Auto-GPT will now be able to download and save files to your machine.{Back.RESET} " +
                              "It is recommended that you monitor any files it downloads carefully.")
        logger.typewriter_log("WARNING: ", Fore.YELLOW, f"{Back.RED + Style.BRIGHT}ALWAYS REMEMBER TO NEVER OPEN FILES YOU AREN'T SURE OF!{Style.RESET_ALL}")
        CFG.allow_downloads = True

    if args.browser_name:
        CFG.selenium_web_browser = args.browser_name<|MERGE_RESOLUTION|>--- conflicted
+++ resolved
@@ -1,12 +1,7 @@
 """This module contains the argument parsing logic for the script."""
 import argparse
 
-<<<<<<< HEAD
-from colorama import Fore
-
-=======
 from colorama import Fore, Back, Style
->>>>>>> 9589334a
 from autogpt import utils
 from autogpt.config import Config
 from autogpt.logs import logger
