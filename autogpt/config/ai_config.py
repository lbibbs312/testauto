# sourcery skip: do-not-use-staticmethod
"""
A module that contains the AIConfig class object that contains the configuration
"""
from __future__ import annotations

import os
from pathlib import Path
<<<<<<< HEAD
from typing import Type, Optional
=======
from typing import Optional, Type

>>>>>>> fe85f079
import yaml

from autogpt.prompts.generator import PromptGenerator


class AIConfig:
    """
    A class object that contains the configuration information for the AI

    Attributes:
        ai_name (str): The name of the AI.
        ai_role (str): The description of the AI's role.
        ai_goals (list): The list of objectives the AI is supposed to complete.
    """

    def __init__(
        self, ai_name: str = "", ai_role: str = "", ai_goals: list | None = None
    ) -> None:
        """
        Initialize a class instance

        Parameters:
            ai_name (str): The name of the AI.
            ai_role (str): The description of the AI's role.
            ai_goals (list): The list of objectives the AI is supposed to complete.
        Returns:
            None
        """
        if ai_goals is None:
            ai_goals = []
        self.ai_name = ai_name
        self.ai_role = ai_role
        self.ai_goals = ai_goals
        self.prompt_generator = None
        self.command_registry = None

    # Soon this will go in a folder where it remembers more stuff about the run(s)
    SAVE_FILE = Path(os.getcwd()) / "ai_settings.yaml"

    @staticmethod
    def load(config_file: str = SAVE_FILE) -> "AIConfig":
        """
        Returns class object with parameters (ai_name, ai_role, ai_goals) loaded from
          yaml file if yaml file exists,
        else returns class with no parameters.

        Parameters:
           config_file (int): The path to the config yaml file.
             DEFAULT: "../ai_settings.yaml"

        Returns:
            cls (object): An instance of given cls object
        """

        try:
            with open(config_file, encoding="utf-8") as file:
                config_params = yaml.load(file, Loader=yaml.FullLoader)
        except FileNotFoundError:
            config_params = {}

        ai_name = config_params.get("ai_name", "")
        ai_role = config_params.get("ai_role", "")
        ai_goals = config_params.get("ai_goals", [])
        # type: Type[AIConfig]
        return AIConfig(ai_name, ai_role, ai_goals)

    def save(self, config_file: str = SAVE_FILE) -> None:
        """
        Saves the class parameters to the specified file yaml file path as a yaml file.

        Parameters:
            config_file(str): The path to the config yaml file.
              DEFAULT: "../ai_settings.yaml"

        Returns:
            None
        """

        config = {
            "ai_name": self.ai_name,
            "ai_role": self.ai_role,
            "ai_goals": self.ai_goals,
        }
        with open(config_file, "w", encoding="utf-8") as file:
            yaml.dump(config, file, allow_unicode=True)

    def construct_full_prompt(
        self, prompt_generator: Optional[PromptGenerator] = None
    ) -> str:
        """
        Returns a prompt to the user with the class information in an organized fashion.

        Parameters:
            None

        Returns:
            full_prompt (str): A string containing the initial prompt for the user
              including the ai_name, ai_role and ai_goals.
        """

        prompt_start = (
            "Your decisions must always be made independently without"
            " seeking user assistance. Play to your strengths as an LLM and pursue"
            " simple strategies with no legal complications."
            ""
        )

        from autogpt.config import Config
        from autogpt.prompts.prompt import build_default_prompt_generator

        cfg = Config()
        if prompt_generator is None:
            prompt_generator = build_default_prompt_generator()
        prompt_generator.goals = self.ai_goals
        prompt_generator.name = self.ai_name
        prompt_generator.role = self.ai_role
        prompt_generator.command_registry = self.command_registry
        for plugin in cfg.plugins:
            if not plugin.can_handle_post_prompt():
                continue
            prompt_generator = plugin.post_prompt(prompt_generator)

        # Construct full prompt
        full_prompt = f"You are {prompt_generator.name}, {prompt_generator.role}\n{prompt_start}\n\nGOALS:\n\n"
        for i, goal in enumerate(self.ai_goals):
            full_prompt += f"{i+1}. {goal}\n"
        self.prompt_generator = prompt_generator
        full_prompt += f"\n\n{prompt_generator.generate_prompt_string()}"
        return full_prompt<|MERGE_RESOLUTION|>--- conflicted
+++ resolved
@@ -6,12 +6,8 @@
 
 import os
 from pathlib import Path
-<<<<<<< HEAD
-from typing import Type, Optional
-=======
 from typing import Optional, Type
 
->>>>>>> fe85f079
 import yaml
 
 from autogpt.prompts.generator import PromptGenerator
